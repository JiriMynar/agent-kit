"use client";

import { useCallback, useEffect, useRef, useState } from "react";
import { ChatKit, useChatKit } from "@openai/chatkit-react";
import {
  STARTER_PROMPTS,
  PLACEHOLDER_INPUT,
  GREETING,
  CREATE_SESSION_ENDPOINT,
  WORKFLOW_ID,
  getThemeConfig,
} from "@/lib/config";
import { ErrorOverlay } from "./ErrorOverlay";
import type { ColorScheme } from "@/hooks/useColorScheme";

export type FactAction = {
  type: "save";
  factId: string;
  factText: string;
};

type ChatKitPanelProps = {
  theme: ColorScheme;
  onWidgetAction: (action: FactAction) => Promise<void>;
  onResponseEnd: () => void;
  onThemeRequest: (scheme: ColorScheme) => void;
};

type ErrorState = {
  script: string | null;
  session: string | null;
  integration: string | null;
  retryable: boolean;
};

declare global {
  interface Window {
    ChatKit?: unknown;
  }
}

const isBrowser = typeof window !== "undefined";
const isDev = process.env.NODE_ENV !== "production";

const createInitialErrors = (): ErrorState => ({
  script: null,
  session: null,
  integration: null,
  retryable: false,
});

export function ChatKitPanel({
  theme,
  onWidgetAction,
  onResponseEnd,
  onThemeRequest,
}: ChatKitPanelProps) {
  const processedFacts = useRef(new Set<string>());
  const [errors, setErrors] = useState<ErrorState>(() => createInitialErrors());
  const [isInitializingSession, setIsInitializingSession] = useState(true);
  const isMountedRef = useRef(true);
  const [scriptStatus, setScriptStatus] = useState<
    "pending" | "ready" | "error"
  >(() =>
    isBrowser &&
    window.ChatKit &&
    window.customElements?.get("openai-chatkit")
      ? "ready"
      : "pending"
  );
  const [isChatKitAvailable, setIsChatKitAvailable] = useState(() =>
    isBrowser &&
    Boolean(window.ChatKit && window.customElements?.get("openai-chatkit"))
  );
  const [widgetInstanceKey, setWidgetInstanceKey] = useState(0);

  const setErrorState = useCallback((updates: Partial<ErrorState>) => {
    setErrors((current) => ({ ...current, ...updates }));
  }, []);

  useEffect(() => {
    return () => {
      isMountedRef.current = false;
    };
  }, []);

  useEffect(() => {
    if (!isBrowser) {
      return;
    }

    let timeoutId: number | undefined;

    const ensureChatKitReady = () => {
      if (window.ChatKit && window.customElements?.get("openai-chatkit")) {
        setIsChatKitAvailable(true);
        setScriptStatus("ready");
        setErrorState({ script: null });
        return true;
      }
      return false;
    };

    const handleLoaded = () => {
      if (!isMountedRef.current) {
        return;
      }
      ensureChatKitReady();
    };

    const handleError = (event: Event) => {
      console.error("Failed to load chatkit.js for some reason", event);
      if (!isMountedRef.current) {
        return;
      }
      setScriptStatus("error");
      const detail = (event as CustomEvent<unknown>)?.detail ?? "unknown error";
      setErrorState({ script: `Error: ${detail}`, retryable: false });
      setIsChatKitAvailable(false);
      setIsInitializingSession(false);
    };

    window.addEventListener("chatkit-script-loaded", handleLoaded);
    window.addEventListener(
      "chatkit-script-error",
      handleError as EventListener
    );

    let pollIntervalId: number | undefined;

    if (ensureChatKitReady()) {
      // already ready
    } else if (scriptStatus === "pending") {
      pollIntervalId = window.setInterval(() => {
        if (ensureChatKitReady() && pollIntervalId) {
          window.clearInterval(pollIntervalId);
          pollIntervalId = undefined;
        }
      }, 200);
      timeoutId = window.setTimeout(() => {
        if (!ensureChatKitReady()) {
          handleError(
            new CustomEvent("chatkit-script-error", {
              detail:
                "ChatKit web component is unavailable. Verify that the script URL is reachable.",
            })
          );
        }
      }, 5000);
    }

    return () => {
      window.removeEventListener("chatkit-script-loaded", handleLoaded);
      window.removeEventListener(
        "chatkit-script-error",
        handleError as EventListener
      );
      if (timeoutId) {
        window.clearTimeout(timeoutId);
      }
      if (pollIntervalId) {
        window.clearInterval(pollIntervalId);
      }
    };
  }, [scriptStatus, setErrorState]);

  const isWorkflowConfigured = Boolean(
    WORKFLOW_ID && !WORKFLOW_ID.startsWith("wf_replace")
  );

  useEffect(() => {
    if (!isWorkflowConfigured && isMountedRef.current) {
      setErrorState({
        session: "Set NEXT_PUBLIC_CHATKIT_WORKFLOW_ID in your .env.local file.",
        retryable: false,
      });
      setIsInitializingSession(false);
    }
  }, [isWorkflowConfigured, setErrorState]);

  const handleResetChat = useCallback(() => {
    processedFacts.current.clear();
    if (isBrowser) {
      const hasChatKit = Boolean(
        window.ChatKit && window.customElements?.get("openai-chatkit")
      );
      setScriptStatus(hasChatKit ? "ready" : "pending");
      setIsChatKitAvailable(hasChatKit);
    }
    setIsInitializingSession(true);
    setErrors(createInitialErrors());
    setWidgetInstanceKey((prev) => prev + 1);
  }, []);

  const getClientSecret = useCallback(
    async (currentSecret: string | null) => {
      if (isDev) {
        console.info("[ChatKitPanel] getClientSecret invoked", {
          currentSecretPresent: Boolean(currentSecret),
          workflowId: WORKFLOW_ID,
          endpoint: CREATE_SESSION_ENDPOINT,
        });
      }

      if (!isWorkflowConfigured) {
        const detail =
          "Set NEXT_PUBLIC_CHATKIT_WORKFLOW_ID in your .env.local file.";
        if (isMountedRef.current) {
          setErrorState({ session: detail, retryable: false });
          setIsInitializingSession(false);
        }
        throw new Error(detail);
      }

      if (isMountedRef.current) {
        if (!currentSecret) {
          setIsInitializingSession(true);
        }
        setErrorState({ session: null, integration: null, retryable: false });
      }

      try {
        const response = await fetch(CREATE_SESSION_ENDPOINT, {
          method: "POST",
          headers: {
            "Content-Type": "application/json",
          },
          body: JSON.stringify({
            workflow: { id: WORKFLOW_ID },
            chatkit_configuration: {
              // enable attachments
              file_upload: {
                enabled: true,
              },
            },
          }),
        });

        const raw = await response.text();

        if (isDev) {
          console.info("[ChatKitPanel] createSession response", {
            status: response.status,
            ok: response.ok,
            bodyPreview: raw.slice(0, 1600),
          });
        }

        let data: Record<string, unknown> = {};
        if (raw) {
          try {
            data = JSON.parse(raw) as Record<string, unknown>;
          } catch (parseError) {
            console.error(
              "Failed to parse create-session response",
              parseError
            );
          }
        }

        if (!response.ok) {
          const detail = extractErrorDetail(data, response.statusText);
          console.error("Create session request failed", {
            status: response.status,
            body: data,
          });
          throw new Error(detail);
        }

        const clientSecret = data?.client_secret as string | undefined;
        if (!clientSecret) {
          throw new Error("Missing client secret in response");
        }

        if (isMountedRef.current) {
          setErrorState({ session: null, integration: null });
        }

        return clientSecret;
      } catch (error) {
        console.error("Failed to create ChatKit session", error);
        const detail =
          error instanceof Error
            ? error.message
            : "Unable to start ChatKit session.";
        if (isMountedRef.current) {
          setErrorState({ session: detail, retryable: false });
        }
        throw error instanceof Error ? error : new Error(detail);
      } finally {
        if (isMountedRef.current && !currentSecret) {
          setIsInitializingSession(false);
        }
      }
    },
    [isWorkflowConfigured, setErrorState]
  );

  const chatkit = useChatKit({
    api: { getClientSecret },
<<<<<<< HEAD
=======

>>>>>>> a27ef0c2
    theme: {
      colorScheme: theme,
      ...getThemeConfig(theme),
    },
    startScreen: {
      greeting: GREETING,
      prompts: STARTER_PROMPTS,
    },
    composer: {
      placeholder: PLACEHOLDER_INPUT,
      attachments: {
        // Enable attachments
        enabled: true,
      },
    },
    threadItemActions: {
      feedback: false,
    },
    onClientTool: async (invocation: {
      name: string;
      params: Record<string, unknown>;
    }) => {
      if (invocation.name === "switch_theme") {
        const requested = invocation.params.theme;
        if (requested === "light" || requested === "dark") {
          if (isDev) {
            console.debug("[ChatKitPanel] switch_theme", requested);
          }
          onThemeRequest(requested);
          return { success: true };
        }
        return { success: false };
      }

      if (invocation.name === "record_fact") {
        const id = String(invocation.params.fact_id ?? "");
        const text = String(invocation.params.fact_text ?? "");
        if (!id || processedFacts.current.has(id)) {
          return { success: true };
        }
        processedFacts.current.add(id);
        void onWidgetAction({
          type: "save",
          factId: id,
          factText: text.replace(/\s+/g, " ").trim(),
        });
        return { success: true };
      }

      return { success: false };
    },
    onResponseEnd: () => {
      onResponseEnd();
    },
    onResponseStart: () => {
      setErrorState({ integration: null, retryable: false });
    },
    onThreadChange: () => {
      processedFacts.current.clear();
    },
    onError: ({ error }: { error: unknown }) => {
      // Note that Chatkit UI handles errors for your users.
      // Thus, your app code doesn't need to display errors on UI.
      console.error("ChatKit error", error);
    },
  });

  const activeError = errors.session ?? errors.integration;
  const blockingError = errors.script ?? activeError;

  if (isDev) {
    console.debug("[ChatKitPanel] render state", {
      isInitializingSession,
      hasControl: Boolean(chatkit.control),
      scriptStatus,
      isChatKitAvailable,
      hasError: Boolean(blockingError),
      workflowId: WORKFLOW_ID,
    });
  }

  return (
    <div className="relative pb-8 flex h-[90vh] w-full rounded-2xl flex-col overflow-hidden bg-white shadow-sm transition-colors dark:bg-slate-900">
      {isChatKitAvailable ? (
        <ChatKit
          key={widgetInstanceKey}
          control={chatkit.control}
          className={
            blockingError || isInitializingSession
              ? "pointer-events-none opacity-0"
              : "block h-full w-full"
          }
        />
      ) : (
        <div className="h-full w-full" aria-hidden />
      )}
      <ErrorOverlay
        error={blockingError}
        fallbackMessage={
          blockingError || !isInitializingSession
            ? null
            : "Loading assistant session..."
        }
        onRetry={blockingError && errors.retryable ? handleResetChat : null}
        retryLabel="Restart chat"
      />
    </div>
  );
}

function extractErrorDetail(
  payload: Record<string, unknown> | undefined,
  fallback: string
): string {
  if (!payload) {
    return fallback;
  }

  const error = payload.error;
  if (typeof error === "string") {
    return error;
  }

  if (
    error &&
    typeof error === "object" &&
    "message" in error &&
    typeof (error as { message?: unknown }).message === "string"
  ) {
    return (error as { message: string }).message;
  }

  const details = payload.details;
  if (typeof details === "string") {
    return details;
  }

  if (details && typeof details === "object" && "error" in details) {
    const nestedError = (details as { error?: unknown }).error;
    if (typeof nestedError === "string") {
      return nestedError;
    }
    if (
      nestedError &&
      typeof nestedError === "object" &&
      "message" in nestedError &&
      typeof (nestedError as { message?: unknown }).message === "string"
    ) {
      return (nestedError as { message: string }).message;
    }
  }

  if (typeof payload.message === "string") {
    return payload.message;
  }

  return fallback;
}<|MERGE_RESOLUTION|>--- conflicted
+++ resolved
@@ -298,10 +298,7 @@
 
   const chatkit = useChatKit({
     api: { getClientSecret },
-<<<<<<< HEAD
-=======
-
->>>>>>> a27ef0c2
+
     theme: {
       colorScheme: theme,
       ...getThemeConfig(theme),
